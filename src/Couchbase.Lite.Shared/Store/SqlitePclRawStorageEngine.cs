--- conflicted
+++ resolved
@@ -348,7 +348,6 @@
                 sqlite3_stmt command = null;
                 try 
                 {
-                    command = BuildCommand (_writeConnection, sql, paramArgs);
                     Log.V(Tag, "RawQuery sql: {0} ({1})", sql, String.Join(", ", paramArgs.ToStringArray()));
                     command = BuildCommand (_writeConnection, sql, paramArgs);
                     cursor = new Cursor(command);
@@ -387,7 +386,6 @@
 
             try 
             {
-                command = BuildCommand (_readConnection, sql, paramArgs);
                 Log.V(Tag, "RawQuery sql: {0} ({1})", sql, String.Join(", ", paramArgs.ToStringArray()));
                 command = BuildCommand (_readConnection, sql, paramArgs);
                 cursor = new Cursor(command);
@@ -400,7 +398,7 @@
                 }
                 var args = paramArgs == null 
                     ? String.Empty 
-                    : StringEx.Join(",", paramArgs.ToStringArray());
+                    : String.Join(",", paramArgs.ToStringArray());
                 Log.E(Tag, "Error executing raw query '{0}' is values '{1}' {2}".Fmt(sql, args, _readConnection.errmsg()), e);
                 throw;
             }
@@ -494,11 +492,8 @@
             }, CancellationToken.None);
 
             // NOTE.ZJG: Just a sketch here. Needs better error handling, etc.
-<<<<<<< HEAD
-=======
 
             //doesn't look good
->>>>>>> 0fc9ff09
             var r = t.GetAwaiter().GetResult();
             if (t.Exception != null)
                 throw t.Exception;
@@ -542,10 +537,7 @@
             var r = t.GetAwaiter().GetResult();
             if (t.Exception != null) 
             {
-<<<<<<< HEAD
-=======
                 //this is bad: should not arbitrarily crash the app
->>>>>>> 0fc9ff09
                 throw t.Exception;
             }
                 
@@ -620,11 +612,7 @@
                 {
                     if(Open(Path) == false)
                     {
-<<<<<<< HEAD
-                        throw new Exception("Failed to Open " + Path);
-=======
                         throw new CouchbaseLiteException("Failed to Open " + Path, StatusCode.DbError);
->>>>>>> 0fc9ff09
                     }
                 }
 
